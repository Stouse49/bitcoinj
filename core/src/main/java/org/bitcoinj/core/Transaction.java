--- conflicted
+++ resolved
@@ -102,37 +102,25 @@
     /**
      * If feePerKb is lower than this, Bitcoin Core will treat it as if there were no fee.
      */
-<<<<<<< HEAD
-    public static final Coin REFERENCE_DEFAULT_MIN_TX_FEE = Coin.valueOf(1000000); // 0.05 mBTC
-=======
-    public static final Coin REFERENCE_DEFAULT_MIN_TX_FEE = Coin.valueOf(1000); // 0.01 mBTC
->>>>>>> b131cc77
+    public static final Coin REFERENCE_DEFAULT_MIN_TX_FEE = Coin.valueOf(1000); // 0.05 mBTC
 
     /**
      * If using this feePerKb, transactions will get confirmed within the next couple of blocks.
      * This should be adjusted from time to time. Last adjustment: February 2017.
      */
-<<<<<<< HEAD
-    public static final Coin DEFAULT_TX_FEE = Coin.valueOf(1000000); // 0.5 mBTC
-=======
     public static final Coin DEFAULT_TX_FEE = Coin.valueOf(100000); // 1 mBTC
->>>>>>> b131cc77
 
     /**
      * Any standard (ie pay-to-address) output smaller than this value (in satoshis) will most likely be rejected by the network.
      * This is calculated by assuming a standard output will be 34 bytes, and then using the formula used in
      * {@link TransactionOutput#getMinNonDustValue(Coin)}.
      */
-<<<<<<< HEAD
-    public static final Coin MIN_NONDUST_OUTPUT = Coin.valueOf(1000000); // satoshis
-=======
     public static final Coin MIN_NONDUST_OUTPUT = Coin.valueOf(546); // satoshis
 
     /**
      * Max initial size of inputs and outputs ArrayList.
      */
     public static final int MAX_INITIAL_INPUTS_OUTPUTS_SIZE = 20;
->>>>>>> b131cc77
 
     // These are bitcoin serialized.
     private long version;
